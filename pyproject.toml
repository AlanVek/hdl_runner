--- conflicted
+++ resolved
@@ -6,14 +6,8 @@
 version = "0.0.1"
 requires-python = ">=3.8"
 dependencies = [
-<<<<<<< HEAD
     "celosia @ git+https://github.com/AlanVek/celosia.git",
-    "cocotb==1.9.2",
-=======
-    "amaranth",
-    "amaranth_yosys",
     "cocotb>=1.9.2,<=2.0.1",
->>>>>>> 35707962
 ]
 
 [build-system]
